--- conflicted
+++ resolved
@@ -21,21 +21,12 @@
         var error;
         var data;
 
-<<<<<<< HEAD
-        var client = net.connect({
-                port: 6969
-            },
-            function () { //'connect' listener
-                console.log('client connected');
-                client.write(VT + hl7 + FS + CR);
-=======
         // Sending
         beforeEach(function (done) {
             server.send('127.0.0.1', 1234, hl7, function (err, ackData) {
                 error = err;
                 data = ackData;
                 done();
->>>>>>> 26df4662
             });
         });
 
@@ -56,26 +47,6 @@
         var error;
         var data;
 
-<<<<<<< HEAD
-        //This event seems to be regestered at runtime rather than in sequence.
-        //Get fired during send and receives test as well as this one.
-        server.on('hl7', function (data) {
-            console.log("FIRED: " + data);
-            assert.equal(hl7, data);
-        });
-
-        var client = net.connect({
-            port: 6969
-        }, function () {
-            console.log('client connected');
-            client.write(VT + hl7 + FS + CR);
-        });
-
-        client.on('data', function (dat) {
-            console.log('ack received');
-            client.end();
-            done();
-=======
         // Sending
         beforeEach(function (done) {
             // port 9999 is bogus
@@ -108,7 +79,6 @@
                 // if it doesn't get invoked, the test will not pass.
                 done();
             });
->>>>>>> 26df4662
         });
     });
 });